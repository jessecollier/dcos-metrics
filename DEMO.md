# Metrics module usage

This module is included in DCOS EE (only), starting with 1.7.

In DCOS 1.7 EE, the module supports forwarding metrics in `statsd` format to `metrics.marathon.mesos`. Support for additional export destinations is planned for DCOS 1.8 EE.

Here are some examples for trying out metrics support on a 1.7+ EE cluster:

<<<<<<< HEAD
1. Build the module against a version of Mesos matches what your cluster is running.
2. Copy the customized `libstats-slave.so` (and any additional dependency libs) into `/opt/mesosphere/lib/`
3. Back up the current versions of `/opt/mesosphere/etc/mesos-slave-common` and `/opt/mesosphere/etc/mesos-slave-modules.json`.
4. Perform the following changes to `mesos-slave-common` and `mesos-slave-modules.json` as needed:
  - `mesos-slave-common`
    - Append `,com_mesosphere_StatsIsolatorModule` to the end of the line defining `MESOS_ISOLATION`.
    - Add a line defining `MESOS_RESOURCE_ESTIMATOR=com_mesosphere_StatsResourceEstimatorModule`.
    - REMOVE any existing line defining `MESOS_HOOKS=com_mesosphere_StatsEnvHook`. Recent builds of the module no longer support this.
  - `mesos-slave-modules.json`
    - Add a configuration block for `/opt/mesosphere/lib/libstats-slave.so` which lists `com_mesosphere_StatsIsolatorModule` and `com_mesosphere_StatsResourceEstimatorModule`. The latter replaces the previously needed `com_mesosphere_StatsEnvHook`.
5. Make any other changes to settings in `mesos-slave-modules.json` as needed. See below.
6. Last chance to back out! Revert `mesos-slave-common` and `mesos-slave-modules.json` to their original state if you want to abort now. The library files added to `/opt/mesosphere/lib/` are effectively unused until the configs in `/opt/mesosphere/etc/` are referencing them.
7. Restart the `mesos-slave` process, see below.
8. Verify that the module is working by checking `mesos-slave` logs, see below.
=======
## Emitting Metrics
>>>>>>> 7b0aa15b

Here are some examples of ways to run services that support container metrics.

Emitting metrics is simple: The program just needs to look for `STATSD_UDP_HOST` and `STATSD_UDP_PORT` environment variables. When they're present, the host:port they advertise may be used as a destination for statsd-formatted metrics data. See [test-sender/test-sender.go](test-sender.go) for an example.

### Launching a test sender

A sample program that just emits various arbitrary stats (eg the endpoint advertised via `STATSD_UDP_HOST`/`STATSD_UDP_PORT` environment variables. The sample program's Go source code is included in the .tgz.

In Marathon:
- ID: `test-sender` (the precise name isn't important)
- Command: `./test-sender`
- Optional settings > URIs = `https://s3-us-west-2.amazonaws.com/nick-dev/metrics-msft/test-sender.tgz`
- Extra credit: start (or reconfigure) the sender task with >1 instances to test sending stats from multiple sources.

Or in JSON Mode:
```json
{
  "id": "test-sender",
  "cmd": "./test-sender",
  "cpus": 1,
  "mem": 128,
  "disk": 0,
  "instances": 1,
  "uris": [
    "https://s3-us-west-2.amazonaws.com/nick-dev/metrics-msft/test-sender.tgz"
  ]
}
```

### Launching a Kafka or Cassandra sender

The Kafka and Cassandra framework executors already support auto-detection of the `STATSD_UDP_HOST`/`STATSD_UDP_PORT` environment variables, configuring the underlying service to send metrics to that location. At the moment, the frameworks don't send stats of their own, but they could do that too.

#### Kafka

As Kafka brokers start, they will automatically be configured for metrics export, and will show the following in `stdout`:

```
[2016-04-07 18:15:18,709] INFO Reporter is enabled and starting... (com.airbnb.metrics.StatsDReporter)
[2016-04-07 18:15:18,782] INFO Started Reporter with host=127.0.0.1, port=35542, polling_period_secs=10, prefix= (com.airbnb.metrics.StatsDReporter)
```

#### Cassandra

As Cassandra nodes start, they will automatically be configured for metrics export, and will show the following in `cassandra-stdout.log`:

```
INFO  18:16:42 Trying to load metrics-reporter-config from file: metrics-reporter-config.yaml
INFO  18:16:42 Enabling StatsDReporter to 127.0.0.1:50030
```

## Receiving Metrics

All agents running the metrics module periodically do an A Record lookup of `metrics.marathon.mesos` (aka a Marathon job named `metrics`). Until it resolves, metrics data will be dropped at the agents, since there's nowhere for them to go, but containers are still given `STATSD_UDP_HOST`/`STATSD_UDP_PORT` endpoints at this point, so forwarding can begin immediately once `metrics.marathon.mesos` begins to resolve.

Once `metrics.marathon.mesos` resolves to one or more A Records, the module picks one A Record at random and starts sending metrics to port `8125` (the standard statsd port) at that location. The `metrics.marathon.mesos` hostname continues to be periodically resolved, and any material changes to the returned list of records (entries changed/added/removed) will trigger a reselection of a random A Record.

If `metrics.marathon.mesos` no longer resolves after sending is begun (ie the `metrics` Marathon job is stopped), the module will continue to send metrics to its current destination, rather than dropping data. This is intended to avoid any issues/bugs with DNS itself causing metrics to stop flowing. This behavior may be revisited later.

### Launching a test receiver

This is just a shell script that runs `nc -ul 8125`. A minute or two after the job comes up, `metrics.marathon.mesos` will be resolved by the mesos-slaves, at which point `nc` will start printing anything it receives to stdout.

In Marathon, create the following job in JSON Mode:
```json
{
  "id": "metrics",
  "cmd": "./test-receiver",
  "cpus": 1,
  "mem": 128,
  "disk": 0,
  "instances": 1,
  "uris": [
    "https://s3-us-west-2.amazonaws.com/nick-dev/metrics-msft/test-receiver.tgz"
  ]
}
```

## Launching a sample graphite receiver

Runs a sample copy of Graphite in a Docker container. This is just a stock Docker image that someone put up on Dockerhub. Note that **using this receiver requires `annotation_mode` = `key_prefix`**, which is the default in DCOS. `tag_datadog` is NOT supported.

In Marathon, create the following job in JSON Mode:
```json
{
  "id": "/metrics",
  "cmd": null,
  "cpus": 1,
  "mem": 512,
  "disk": 0,
  "instances": 1,
  "acceptedResourceRoles": [ "slave_public" ],
  "container": {
    "type": "DOCKER",
    "docker": {
      "image": "hopsoft/graphite-statsd",
      "network": "BRIDGE",
      "portMappings": [
        { "hostPort": 80,   "protocol": "tcp" },
        { "hostPort": 2003, "protocol": "tcp" },
        { "hostPort": 2004, "protocol": "tcp" },
        { "hostPort": 2023, "protocol": "tcp" },
        { "hostPort": 2024, "protocol": "tcp" },
        { "hostPort": 8125, "protocol": "udp" },
        { "hostPort": 8126, "protocol": "tcp" }
      ]
    }
  }
}
```

The image should deploy to a public agent instance (due to the `slave_public` resource role). Once it's up and running, you need to find the ip of the node it's running on:
1. Go to http://<your_cluster>/mesos and determine the id of the public agent.
2. SSH into that node with `dcos node ssh --master-proxy --mesos-id=<the id>`
3. Run `curl http://ipinfo.io/ip` on the node to get its public IP.

Once you have the public node IP, you may connect to the docker image with any of the following:
- Visit http://<public_agent_ip> (port 80) to view Graphite
- `telnet` into port 8126 to view the statsd daemon's console (tip: type `help`)

Once the image has been up for a few minutes, it should start getting stats from `mesos-slaves` as `metrics.marathon.mesos` starts to resolve to it. In Graphite's left panel, navigate into `Metrics > stats > gauges > [fmwk_id] > [executor_id] > [container_id] > ...` to view the gauges produced by the application. Most applications seem to stick to gauge-type metrics, while the example `test-sender` produces several types.<|MERGE_RESOLUTION|>--- conflicted
+++ resolved
@@ -6,24 +6,7 @@
 
 Here are some examples for trying out metrics support on a 1.7+ EE cluster:
 
-<<<<<<< HEAD
-1. Build the module against a version of Mesos matches what your cluster is running.
-2. Copy the customized `libstats-slave.so` (and any additional dependency libs) into `/opt/mesosphere/lib/`
-3. Back up the current versions of `/opt/mesosphere/etc/mesos-slave-common` and `/opt/mesosphere/etc/mesos-slave-modules.json`.
-4. Perform the following changes to `mesos-slave-common` and `mesos-slave-modules.json` as needed:
-  - `mesos-slave-common`
-    - Append `,com_mesosphere_StatsIsolatorModule` to the end of the line defining `MESOS_ISOLATION`.
-    - Add a line defining `MESOS_RESOURCE_ESTIMATOR=com_mesosphere_StatsResourceEstimatorModule`.
-    - REMOVE any existing line defining `MESOS_HOOKS=com_mesosphere_StatsEnvHook`. Recent builds of the module no longer support this.
-  - `mesos-slave-modules.json`
-    - Add a configuration block for `/opt/mesosphere/lib/libstats-slave.so` which lists `com_mesosphere_StatsIsolatorModule` and `com_mesosphere_StatsResourceEstimatorModule`. The latter replaces the previously needed `com_mesosphere_StatsEnvHook`.
-5. Make any other changes to settings in `mesos-slave-modules.json` as needed. See below.
-6. Last chance to back out! Revert `mesos-slave-common` and `mesos-slave-modules.json` to their original state if you want to abort now. The library files added to `/opt/mesosphere/lib/` are effectively unused until the configs in `/opt/mesosphere/etc/` are referencing them.
-7. Restart the `mesos-slave` process, see below.
-8. Verify that the module is working by checking `mesos-slave` logs, see below.
-=======
 ## Emitting Metrics
->>>>>>> 7b0aa15b
 
 Here are some examples of ways to run services that support container metrics.
 
